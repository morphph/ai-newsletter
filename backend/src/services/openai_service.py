import os
import json
from typing import List, Dict, Optional
from datetime import datetime, date, timedelta
from openai import AsyncOpenAI
from dotenv import load_dotenv

load_dotenv()

class OpenAIService:
    def __init__(self):
        api_key = os.getenv('OPENAI_API_KEY')
        if not api_key:
            raise ValueError("OPENAI_API_KEY must be set in environment variables")
        self.client = AsyncOpenAI(api_key=api_key)
    
    async def filter_ai_articles(self, markdown_content: str, source_url: str) -> List[Dict]:
        today = date.today()
        yesterday = (today - timedelta(days=1))
        yesterday_str = yesterday.strftime('%Y-%m-%d')
        
        system_prompt = f"""You are an AI news curator. Extract articles that meet these criteria:
1. MUST be related to AI, machine learning, LLMs, or artificial intelligence
2. MUST be from yesterday ({yesterday_str}) - look for this specific date or "yesterday" indicators
3. MUST have both a headline and a link
4. Extract the actual publication date when available

Focus on finding articles from {yesterday_str} by looking for:
- Explicit date: "{yesterday_str}", "{yesterday.strftime('%B %d, %Y')}", "{yesterday.strftime('%b %d, %Y')}"
- Relative indicators: "yesterday", "1 day ago" (if today is {today.strftime('%Y-%m-%d')})
- Date metadata or timestamps matching yesterday

Return a JSON object with an 'articles' array containing objects with:
- headline: the article title
- link: absolute URL
- date: actual publication date in YYYY-MM-DD format (should be {yesterday_str} for most)
- confidence: 'high' if date is explicit, 'medium' if inferred, 'low' if unsure

Example: {{"articles": [{{"headline": "...", "link": "...", "date": "{yesterday_str}", "confidence": "high"}}]}}"""

        user_prompt = f"""Extract AI-related articles from this content:
Source URL: {source_url}
Content:
{markdown_content}"""

        try:
            response = await self.client.chat.completions.create(
                model="gpt-5-nano",
                messages=[
                    {"role": "system", "content": system_prompt},
                    {"role": "user", "content": user_prompt}
                ],
                temperature=0.3,
                response_format={"type": "json_object"}
            )
            
            content = response.choices[0].message.content
            result = json.loads(content)
            
            articles = result.get('articles', [])
            if not isinstance(articles, list):
                articles = []
            
            for article in articles:
                if not article.get('link', '').startswith('http'):
                    if source_url.endswith('/'):
                        article['link'] = source_url + article['link'].lstrip('/')
                    else:
                        article['link'] = source_url + '/' + article['link'].lstrip('/')
            
            return articles
            
        except Exception as e:
            print(f"Error filtering articles: {e}")
            return []
    
    async def summarize_article(self, article_content: str, headline: str) -> Dict[str, str]:
        system_prompt = """You are a professional newsletter writer. Create a 2-3 sentence summary of the given article that:
1. Captures the key innovation or announcement
2. Explains why it matters to AI practitioners
3. Is engaging and informative

Also determine if this article is truly AI/ML related (return true/false).

Return your response as JSON with two fields: "summary" and "is_ai_related"."""

        user_prompt = f"""Article Headline: {headline}

Article Content:
{article_content[:8000]}"""

        try:
            response = await self.client.chat.completions.create(
                model="gpt-5-nano",
                messages=[
                    {"role": "system", "content": system_prompt},
                    {"role": "user", "content": user_prompt}
                ],
                temperature=0.5,
                response_format={"type": "json_object"}
            )
            
            content = response.choices[0].message.content
            result = json.loads(content)
            
            return {
                'summary': result.get('summary', ''),
                'is_ai_related': result.get('is_ai_related', True)
            }
            
        except Exception as e:
            print(f"Error summarizing article: {e}")
            return {
                'summary': '',
                'is_ai_related': False
            }
    
    async def generate_newsletter(self, articles: List[Dict]) -> Dict[str, str]:
        today = date.today().strftime('%B %d, %Y')
        
        articles_text = "\n\n".join([
            f"**{i+1}. {article['headline']}**\n"
            f"Source: {article['source_name']}\n"
            f"Link: {article['url']}\n"
            f"Summary: {article['summary']}"
            for i, article in enumerate(articles[:10])
        ])
        
        system_prompt = """You are a professional AI newsletter writer. Create an engaging newsletter that:
1. Has a catchy subject line
2. Includes a brief introduction
3. Presents the articles in an organized, readable format
4. Ends with a brief conclusion

Make it informative yet conversational. The tone should be professional but approachable."""

        user_prompt = f"""Create a newsletter for {today} with these top AI stories:

{articles_text}"""

        try:
            response = await self.client.chat.completions.create(
                model="gpt-5-nano",
                messages=[
                    {"role": "system", "content": system_prompt},
                    {"role": "user", "content": user_prompt}
                ],
                temperature=0.7,
                max_tokens=2000
            )
            
            content = response.choices[0].message.content
            
            lines = content.split('\n')
            subject = lines[0].replace('Subject:', '').strip() if lines else f"AI Newsletter - {today}"
            body = '\n'.join(lines[1:]) if len(lines) > 1 else content
            
            return {
                'subject': subject,
                'content': body
            }
            
        except Exception as e:
            print(f"Error generating newsletter: {e}")
            return {
                'subject': f"AI Newsletter - {today}",
                'content': articles_text
            }
    
<<<<<<< HEAD
    async def check_tweet_ai_relevance(self, tweet_content: str, headline: str) -> bool:
        """Check if a tweet is AI/ML related"""
        system_prompt = """You are an AI content curator. Determine if the given tweet is related to:
- Artificial Intelligence, Machine Learning, Deep Learning
- Large Language Models (LLMs), GPT, Claude, Gemini, etc.
- AI research, papers, breakthroughs
- AI tools, applications, or frameworks
- AI ethics, policy, or industry news
- Computer vision, NLP, robotics with AI
- AI startups, funding, or business developments

Return JSON with a single field "is_ai_related" (true/false)."""

        user_prompt = f"""Tweet: {tweet_content}"""

=======
    async def generate_summary(self, prompt: str, max_tokens: int = 100) -> str:
        """Generate a summary based on the provided prompt"""
>>>>>>> 0b8c6287
        try:
            response = await self.client.chat.completions.create(
                model="gpt-5-nano",
                messages=[
<<<<<<< HEAD
                    {"role": "system", "content": system_prompt},
                    {"role": "user", "content": user_prompt}
                ],
                temperature=0.3,
                response_format={"type": "json_object"}
            )
            
            content = response.choices[0].message.content
            result = json.loads(content)
            
            return result.get('is_ai_related', False)
            
        except Exception as e:
            print(f"Error checking tweet AI relevance: {e}")
            # Default to False if error
            return False
    
    async def summarize_tweet(self, tweet_content: str, author: str, headline: str) -> Dict[str, str]:
        """Summarize a tweet for the newsletter"""
        system_prompt = """You are a professional newsletter writer. Create a 1-2 sentence summary of the given tweet that:
1. Captures the key insight or announcement
2. Maintains the author's voice and perspective
3. Explains why it matters to AI practitioners

Also determine if this tweet is truly AI/ML related (return true/false).

Return your response as JSON with two fields: "summary" and "is_ai_related"."""

        user_prompt = f"""Tweet from @{author}:
{tweet_content}"""

        try:
            response = await self.client.chat.completions.create(
                model="gpt-5-nano",
                messages=[
                    {"role": "system", "content": system_prompt},
                    {"role": "user", "content": user_prompt}
                ],
                temperature=0.5,
                response_format={"type": "json_object"}
            )
            
            content = response.choices[0].message.content
            result = json.loads(content)
            
            return {
                'summary': result.get('summary', ''),
                'is_ai_related': result.get('is_ai_related', True)
            }
            
        except Exception as e:
            print(f"Error summarizing tweet: {e}")
            return {
                'summary': '',
                'is_ai_related': False
            }
=======
                    {"role": "user", "content": prompt}
                ],
                temperature=0.5,
                max_tokens=max_tokens
            )
            
            return response.choices[0].message.content.strip()
            
        except Exception as e:
            print(f"Error generating summary: {e}")
            return ""
>>>>>>> 0b8c6287
<|MERGE_RESOLUTION|>--- conflicted
+++ resolved
@@ -167,7 +167,24 @@
                 'content': articles_text
             }
     
-<<<<<<< HEAD
+    async def generate_summary(self, prompt: str, max_tokens: int = 100) -> str:
+        """Generate a summary based on the provided prompt"""
+        try:
+            response = await self.client.chat.completions.create(
+                model="gpt-5-nano",
+                messages=[
+                    {"role": "user", "content": prompt}
+                ],
+                temperature=0.5,
+                max_tokens=max_tokens
+            )
+            
+            return response.choices[0].message.content.strip()
+            
+        except Exception as e:
+            print(f"Error generating summary: {e}")
+            return ""
+    
     async def check_tweet_ai_relevance(self, tweet_content: str, headline: str) -> bool:
         """Check if a tweet is AI/ML related"""
         system_prompt = """You are an AI content curator. Determine if the given tweet is related to:
@@ -183,15 +200,10 @@
 
         user_prompt = f"""Tweet: {tweet_content}"""
 
-=======
-    async def generate_summary(self, prompt: str, max_tokens: int = 100) -> str:
-        """Generate a summary based on the provided prompt"""
->>>>>>> 0b8c6287
-        try:
-            response = await self.client.chat.completions.create(
-                model="gpt-5-nano",
-                messages=[
-<<<<<<< HEAD
+        try:
+            response = await self.client.chat.completions.create(
+                model="gpt-5-nano",
+                messages=[
                     {"role": "system", "content": system_prompt},
                     {"role": "user", "content": user_prompt}
                 ],
@@ -247,17 +259,4 @@
             return {
                 'summary': '',
                 'is_ai_related': False
-            }
-=======
-                    {"role": "user", "content": prompt}
-                ],
-                temperature=0.5,
-                max_tokens=max_tokens
-            )
-            
-            return response.choices[0].message.content.strip()
-            
-        except Exception as e:
-            print(f"Error generating summary: {e}")
-            return ""
->>>>>>> 0b8c6287
+            }